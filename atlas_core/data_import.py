--- conflicted
+++ resolved
@@ -3,63 +3,14 @@
 
 from load_data import hdf_to_postgres, classification_to_pandas
 
-<<<<<<< HEAD
-=======
-def classification_to_pandas(df, optional_fields=["name_es", "name_short_en",
-                                                  "name_short_es",
-                                                  "description_en",
-                                                  "description_es",
-                                                  "is_trusted",
-                                                  "in_rankings",
-                                                  "reported_serv",
-                                                  "reported_serv_recent",
-                                                  ]):
-    """Convert a classification from the format it comes in the classification
-    file (which is the format from the 'classifications' github repository)
-    into the format that the flask apps use. Mostly just a thing for dropping
-    unneeded columns and renaming existing ones.
 
-    The optional_fields allows you to specify which fields should be considered
-    optional, i.e. it'll still work if this field doesn't exist in the
-    classification, like the description fields for example.
-    """
-
-    # Sort fields and change names appropriately
-    new_df = df[["index", "code", "name", "level", "parent_id"]]
-    new_df = new_df.rename(columns={
-        "index": "id",
-        "name": "name_en"
-    })
-
-    for field in optional_fields:
-        if field in df:
-            new_df[field] = df[field]
-
-    return new_df
-
-
-def import_data(file_name="./data.h5", engine=None, source_chunksize=10**6,
-                dest_chunksize=10**6, keys=None):
-    """Import data from a data.h5 (i.e. HDF) file into the SQL DB. This
-    needs to be run from within the flask app context in order to be able to
-    access the db engine currently in use.
-
-    In the HDF store, we expect to find one table per SQL table, with specific
-    attributes:
-
-        - sql_table_name: tells us which table to write to. If it doesn't
-        exist, we skip reading this table.
-        - product_level: modifies the "level" column, for cases when multiple
-        levels of data (e.g. 2digit and 4digit) get loaded into a single table
-
-    In addition, anything under the /classifications/ path in the HDF store
-    gets treated specially as a classification, and gets run through the
-    classification_to_pandas() function.
-    """
->>>>>>> 3148904d
-
-def import_data_sqlite(file_name="./data.h5", engine=None, keys=None,
-                       source_chunksize=10**6, dest_chunksize=10**6):
+def import_data_sqlite(
+    file_name="./data.h5",
+    engine=None,
+    keys=None,
+    source_chunksize=10 ** 6,
+    dest_chunksize=10 ** 6,
+):
     # Keeping this import inlined to avoid a dependency unless needed
     import pandas as pd
 
@@ -91,15 +42,20 @@
             if key.startswith("/classifications/"):
                 df = pd.read_hdf(file_name, key=key)
                 df = classification_to_pandas(df)
-                df.to_sql(table_name, engine, index=False,
-                          chunksize=dest_chunksize, if_exists="append")
+                df.to_sql(
+                    table_name,
+                    engine,
+                    index=False,
+                    chunksize=dest_chunksize,
+                    if_exists="append",
+                )
 
             else:
                 # If it's a timeseries data table, load it in chunks to not
                 # exhaust memory all at once
-                iterator = pd.read_hdf(file_name, key=key,
-                                       chunksize=source_chunksize,
-                                       iterator=True)
+                iterator = pd.read_hdf(
+                    file_name, key=key, chunksize=source_chunksize, iterator=True
+                )
 
                 for i, df in enumerate(iterator):
                     print(i * source_chunksize)
@@ -107,10 +63,15 @@
                     # Add in level fields
                     if "levels" in metadata:
                         for entity, level_value in metadata["levels"].items():
-                            df[entity+"_level"] = level_value
+                            df[entity + "_level"] = level_value
 
-                    df.to_sql(table_name, engine, index=False,
-                              chunksize=dest_chunksize, if_exists="append")
+                    df.to_sql(
+                        table_name,
+                        engine,
+                        index=False,
+                        chunksize=dest_chunksize,
+                        if_exists="append",
+                    )
 
                     # Hint that this object should be garbage collected
                     del df
@@ -119,8 +80,14 @@
             print(exc)
 
 
-def import_data(file_name="./data.h5", engine=None, source_chunksize=10**6,
-                dest_chunksize=10**6, keys=None, database="postgres"):
+def import_data(
+    file_name="./data.h5",
+    engine=None,
+    source_chunksize=10 ** 6,
+    dest_chunksize=10 ** 6,
+    keys=None,
+    database="postgres",
+):
     """Import data from a data.h5 (i.e. HDF) file into the SQL DB. This
     needs to be run from within the flask app context in order to be able to
     access the db engine currently in use.
@@ -140,9 +107,9 @@
 
     if database == "postgres":
         # No engine defined as a kwarg for postgres
-        hdf_to_postgres(file_name, keys, source_chunksize, dest_chunksize,
-                        commit_every=True)
+        hdf_to_postgres(
+            file_name, keys, source_chunksize, dest_chunksize, commit_every=True
+        )
 
     elif database == "sqlite":
-        import_data_sqlite(file_name, engine, keys, source_chunksize,
-                           dest_chunksize)+        import_data_sqlite(file_name, engine, keys, source_chunksize, dest_chunksize)