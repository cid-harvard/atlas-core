from .interfaces import ILookupStrategy
from .helpers import lima

from flask import jsonify
from sqlalchemy import inspect
from .core import db


class SQLAlchemyLookup(ILookupStrategy):
    """Look up a query in an SQLAlchemy model."""

<<<<<<< HEAD
    def __init__(self, model, json=True):
        self.model = model
        self.json = json
=======
    def __init__(self, model, schema=None):
        self.model = model
        self.schema = schema
>>>>>>> 3f53f372

    def get_column_by_name(self, name):
        column = getattr(self.model, name, None)
        if column is None:
            raise ValueError("Column {} doesn't exist on model {}".format(name, self.model))
        return column

    def get_all_model_columns(self):
        return [x for x in inspect(self.model).columns]

<<<<<<< HEAD
    def fetch(self, slice_def, query, schema=None):
=======
    def fetch(self, slice_def, query, json=True):
>>>>>>> 3f53f372
        # Build a lost of predicates
        # e.g. location_id==5 AND product_level=='4digit'

        filter_predicates = []
        for query_facet in query["arguments"].values():

            # Get column name e.g. "location_id", and corresponding column
            # object, e.g. model.location_id
            key_column = self.get_column_by_name(query_facet["field_name"])

            # Generate predicate e.g. model.location_id==5
            predicate = (key_column == query_facet["value"])
            filter_predicates.append(predicate)

            # Do the same for the "level"
            level_column_name = query_facet.get(
                "level_field_name",
                query_facet["field_name"][:-3] + "_level",  # TODO: blah_id to blah_level
            )
            level_column = self.get_column_by_name(level_column_name)
            level_predicate = (level_column == query_facet["level"])
            filter_predicates.append(level_predicate)
            # TODO: how do we specify levels that don't need to be filtered by,
            # if the data already is partitioned? (e.g. geolevels)

        # Filter by result level also
        level_column = self.get_column_by_name(query["result"]["field_name"][:-3] + "_level")
        level_predicate = (level_column == query["result"]["level"])
        filter_predicates.append(level_predicate)

        q = list(db.session.query(*self.get_all_model_columns()).filter(*filter_predicates).all())

<<<<<<< HEAD
        if schema:
            return lima.marshal(schema, q, json=self.json)
        else:
            if self.json:
                return jsonify(q)
            else:
                return q
=======
        return lima.marshal(self.schema, q, json=json)
>>>>>>> 3f53f372


class DataFrameLookup(ILookupStrategy):
    """Look up a query in a pandas dataframe."""

    def __init__(self, df, schema=None):
        self.df = df
        self.schema = schema

    def fetch(self, slice_def, query):
        raise NotImplementedError()
<|MERGE_RESOLUTION|>--- conflicted
+++ resolved
@@ -9,15 +9,10 @@
 class SQLAlchemyLookup(ILookupStrategy):
     """Look up a query in an SQLAlchemy model."""
 
-<<<<<<< HEAD
     def __init__(self, model, json=True):
         self.model = model
         self.json = json
-=======
-    def __init__(self, model, schema=None):
-        self.model = model
         self.schema = schema
->>>>>>> 3f53f372
 
     def get_column_by_name(self, name):
         column = getattr(self.model, name, None)
@@ -28,11 +23,7 @@
     def get_all_model_columns(self):
         return [x for x in inspect(self.model).columns]
 
-<<<<<<< HEAD
-    def fetch(self, slice_def, query, schema=None):
-=======
-    def fetch(self, slice_def, query, json=True):
->>>>>>> 3f53f372
+    def fetch(self, slice_def, query, schema=None, json=True):
         # Build a lost of predicates
         # e.g. location_id==5 AND product_level=='4digit'
 
@@ -65,17 +56,13 @@
 
         q = list(db.session.query(*self.get_all_model_columns()).filter(*filter_predicates).all())
 
-<<<<<<< HEAD
         if schema:
-            return lima.marshal(schema, q, json=self.json)
+            return lima.marshal(schema, q, json=json)
         else:
             if self.json:
                 return jsonify(q)
             else:
                 return q
-=======
-        return lima.marshal(self.schema, q, json=json)
->>>>>>> 3f53f372
 
 
 class DataFrameLookup(ILookupStrategy):
@@ -86,4 +73,4 @@
         self.schema = schema
 
     def fetch(self, slice_def, query):
-        raise NotImplementedError()
+        raise NotImplementedError()